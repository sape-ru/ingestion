# Changelog

Only listing significant user-visible, not internal code cleanups and minor bug fixes.

<<<<<<< HEAD
## 0.6.0 ()
* Update Kite SDK version to 1.1.0
=======
## 0.6.0 (October 2015)
* Streaming Sink renamed to Decision Sink
* Updated documentation.
* Bugs fixing
>>>>>>> bb7662e4

## 0.5.0 (October 2015)
* Added new example "Cassandra-hbase"
* Updated documentation.
* Bugs fixing

## 0.4.1 (August 2015)

* Updated ElasticSearch version to 1.7.1.
* Updated examples documentation.
* Fixed problem with ElasticSearch sink (issue #21)
* Updated Stratio Streaming API dependency version to 0.8.0.

## 0.4.0 (June 2015)

* Added new example "Apache Logs"
* Added new example "Airlines Map"
* New Druid Sink
* Align dependencies with Stratio Streaming
* Update MongoDB driver to assure compatibility with Mongo 3.X (issue #65)
* Fixed problem with Stratio Streaming connection (issue #58)
* Fixed problems with Docker container (issue #61)

## 0.3.1 (January 2015)

* Update Cassandra sink conf in Wikipedia Pagecounts examples. Issue #51.
* Fix: Cassandra CQL initialization file produces exception if it ends with semicolon. Issue #52.<|MERGE_RESOLUTION|>--- conflicted
+++ resolved
@@ -2,15 +2,11 @@
 
 Only listing significant user-visible, not internal code cleanups and minor bug fixes.
 
-<<<<<<< HEAD
-## 0.6.0 ()
-* Update Kite SDK version to 1.1.0
-=======
 ## 0.6.0 (October 2015)
 * Streaming Sink renamed to Decision Sink
 * Updated documentation.
 * Bugs fixing
->>>>>>> bb7662e4
+* Update Kite SDK version to 1.1.0
 
 ## 0.5.0 (October 2015)
 * Added new example "Cassandra-hbase"
