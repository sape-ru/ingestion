<!--

    Copyright (C) 2014 Stratio (http://stratio.com)

    Licensed under the Apache License, Version 2.0 (the "License");
    you may not use this file except in compliance with the License.
    You may obtain a copy of the License at

            http://www.apache.org/licenses/LICENSE-2.0

    Unless required by applicable law or agreed to in writing, software
    distributed under the License is distributed on an "AS IS" BASIS,
    WITHOUT WARRANTIES OR CONDITIONS OF ANY KIND, either express or implied.
    See the License for the specific language governing permissions and
    limitations under the License.

-->
<project xmlns="http://maven.apache.org/POM/4.0.0" xmlns:xsi="http://www.w3.org/2001/XMLSchema-instance"
	xsi:schemaLocation="http://maven.apache.org/POM/4.0.0 http://maven.apache.org/xsd/maven-4.0.0.xsd">
	<modelVersion>4.0.0</modelVersion>

	<groupId>com.stratio.ingestion</groupId>
	<artifactId>stratio-ingestion-parent</artifactId>
	<version>0.2.0-SNAPSHOT</version>
	<packaging>pom</packaging>

	<name>Stratio Ingestion</name>

	<organization>
		<name>Stratio</name>
		<url>http://stratio.com</url>
	</organization>
	<inceptionYear>2014</inceptionYear>

	<properties>
		<project.build.sourceEncoding>UTF-8</project.build.sourceEncoding>
		<project.reporting.outputEncoding>UTF-8</project.reporting.outputEncoding>

		<maven.compiler.source>1.7</maven.compiler.source>
		<maven.compiler.target>1.7</maven.compiler.target>
		<maven.compiler.encoding>UTF-8</maven.compiler.encoding>

		<flume.version>1.6.0-SNAPSHOT</flume.version>
		<streaming.api.version>0.4.0</streaming.api.version>
		<junit.version>4.11</junit.version>
		<mockito.version>1.9.5</mockito.version>
		<jackson.databind.version>2.3.1</jackson.databind.version>
		<datastax.version>2.0.2</datastax.version>
		<elasticsearch.version>1.3.2</elasticsearch.version>
		<tika.version>1.5</tika.version>
<<<<<<< HEAD
		<commons.lang3.version>3.3.2</commons.lang3.version> <!-- Watch Flume -->
        <commons.io.version>2.1</commons.io.version>
        <slf4j.version>1.7.7</slf4j.version>
        <kite.version>0.16.0</kite.version>
        <guava.version>17.0</guava.version>
        <codahale.metrics.version>3.0.2</codahale.metrics.version> <!-- Watch Datastax Driver & Kite -->
        <zookeeper.version>3.4.5</zookeeper.version> <!-- Watch Stratio Streaming -->
        <typesafe.config.version>1.2.1</typesafe.config.version>
        <spark.version>1.1.0</spark.version>
=======
		<commons.lang3.version>3.3.2</commons.lang3.version>
		<commons.io.version>2.1</commons.io.version>
		<slf4j.version>1.7.7</slf4j.version>
		<kite.version>0.14.1</kite.version>
		<!-- XXX: We need to use an old Guava. kite-morphlines (as of version 14) 
			uses the deprecated com.google.common.io.Closeables.closeQuietly(Ljava/io/Closeable;)V -->
		<guava.version>15.0</guava.version>
>>>>>>> 493e9b8f
	</properties>

	<modules>
		<module>stratio-sources</module>
		<module>stratio-sinks</module>
		<module>stratio-morphlines</module>
		<module>stratio-serializers</module>
		<module>stratio-deserializers</module>
		<module>stratio-ingestion-all</module>
	</modules>

<<<<<<< HEAD
=======
	<repositories>
		<repository>
			<id>cloudera-repo-releases</id>
			<url>https://repository.cloudera.com/artifactory/repo/</url>
		</repository>
	</repositories>

>>>>>>> 493e9b8f
	<dependencyManagement>
		<dependencies>
			<dependency>
				<groupId>org.apache.flume</groupId>
				<artifactId>flume-ng-core</artifactId>
				<version>${flume.version}</version>
			</dependency>
			<dependency>
				<groupId>org.apache.flume.flume-ng-sinks</groupId>
				<artifactId>flume-ng-elasticsearch-sink</artifactId>
				<version>${flume.version}</version>
			</dependency>
			<dependency>
				<groupId>com.stratio.streaming</groupId>
				<artifactId>streaming-api</artifactId>
				<version>${streaming.api.version}</version>
			</dependency>
			<dependency>
				<groupId>com.datastax.cassandra</groupId>
				<artifactId>cassandra-driver-core</artifactId>
				<version>${datastax.version}</version>
				<exclusions>
					<exclusion>
						<groupId>io.netty</groupId>
						<artifactId>netty</artifactId>
					</exclusion>
				</exclusions>
			</dependency>
			<dependency>
				<groupId>com.fasterxml.jackson.core</groupId>
				<artifactId>jackson-databind</artifactId>
				<version>${jackson.databind.version}</version>
			</dependency>
			<dependency>
				<groupId>org.elasticsearch</groupId>
				<artifactId>elasticsearch</artifactId>
				<version>${elasticsearch.version}</version>
			</dependency>
			<dependency>
				<groupId>junit</groupId>
				<artifactId>junit</artifactId>
				<version>${junit.version}</version>
				<scope>test</scope>
			</dependency>
			<dependency>
				<groupId>org.mockito</groupId>
				<artifactId>mockito-all</artifactId>
				<scope>test</scope>
				<version>${mockito.version}</version>
			</dependency>
			<dependency>
				<groupId>org.easytesting</groupId>
				<artifactId>fest-assert</artifactId>
				<version>1.4</version>
			</dependency>
			<dependency>
				<groupId>org.apache.commons</groupId>
				<artifactId>commons-lang3</artifactId>
				<version>${commons.lang3.version}</version>
			</dependency>
<<<<<<< HEAD
            <dependency>
                <groupId>commons-io</groupId>
                <artifactId>commons-io</artifactId>
                <version>${commons.io.version}</version>
            </dependency>
            <dependency>
                <groupId>org.slf4j</groupId>
                <artifactId>slf4j-api</artifactId>
                <version>${slf4j.version}</version>
            </dependency>
            <dependency>
                <groupId>com.google.guava</groupId>
                <artifactId>guava</artifactId>
                <version>${guava.version}</version>
            </dependency>
            <dependency>
                <groupId>com.typesafe</groupId>
                <artifactId>config</artifactId>
                <version>${typesafe.config.version}</version>
            </dependency>

            <!--
                com.codahale.metrics are used by Cassandra Driver and Kite Morphlines,
                Here we harmonize the version used
            -->
            <dependency>
                <groupId>com.codahale.metrics</groupId>
                <artifactId>metrics-core</artifactId>
                <version>${codahale.metrics.version}</version>
            </dependency>
            <dependency>
                <groupId>com.codahale.metrics</groupId>
                <artifactId>metrics-healthchecks</artifactId>
                <version>${codahale.metrics.version}</version>
            </dependency>

            <dependency>
                <groupId>org.apache.hadoop</groupId>
                <artifactId>hadoop-common</artifactId>
                <version>2.2.0</version>
            </dependency>

            <!-- Use the same version as Stratio Streaming -->
            <dependency>
                <groupId>org.apache.zookeeper</groupId>
                <artifactId>zookeeper</artifactId>
                <version>${zookeeper.version}</version>
            </dependency>
=======
			<dependency>
				<groupId>commons-io</groupId>
				<artifactId>commons-io</artifactId>
				<version>${commons.io.version}</version>
			</dependency>
			<dependency>
				<groupId>org.slf4j</groupId>
				<artifactId>slf4j-api</artifactId>
				<version>${slf4j.version}</version>
			</dependency>
			<dependency>
				<groupId>com.google.guava</groupId>
				<artifactId>guava</artifactId>
				<version>${guava.version}</version>
			</dependency>
			<dependency>
				<groupId>com.typesafe</groupId>
				<artifactId>config</artifactId>
				<version>1.2.1</version>
			</dependency>

			<!-- com.codahale.metrics are used by Cassandra Driver and Kite Morphlines, 
				Here we harmonize the version used -->
			<dependency>
				<groupId>com.codahale.metrics</groupId>
				<artifactId>metrics-core</artifactId>
				<version>3.0.2</version>
			</dependency>
			<dependency>
				<groupId>com.codahale.metrics</groupId>
				<artifactId>metrics-healthchecks</artifactId>
				<version>3.0.2</version>
			</dependency>

			<dependency>
				<groupId>org.apache.hadoop</groupId>
				<artifactId>hadoop-common</artifactId>
				<version>2.2.0</version>
			</dependency>

			<!-- Use the same version as Stratio Streaming -->
			<dependency>
				<groupId>org.apache.zookeeper</groupId>
				<artifactId>zookeeper</artifactId>
				<version>3.4.5</version>
			</dependency>
>>>>>>> 493e9b8f
		</dependencies>
	</dependencyManagement>

	<build>
		<pluginManagement>
			<plugins>
				<plugin>
					<artifactId>maven-assembly-plugin</artifactId>
					<version>2.4</version>
				</plugin>
				<plugin>
					<groupId>org.codehaus.mojo</groupId>
					<artifactId>findbugs-maven-plugin</artifactId>
					<version>2.5.4</version>
					<configuration>
						<effort>Max</effort>
					</configuration>
				</plugin>
			</plugins>
		</pluginManagement>
		<plugins>
			<plugin>
				<groupId>org.apache.maven.plugins</groupId>
				<artifactId>maven-surefire-plugin</artifactId>
				<version>2.17</version>
				<configuration>				
					<argLine>${jacocoUT}</argLine>
				</configuration>
			</plugin>
			<plugin>
				<groupId>org.apache.maven.plugins</groupId>
				<artifactId>maven-failsafe-plugin</artifactId>
				<version>2.17</version>
				<configuration>				
					<argLine>${jacocoIT}</argLine>
				</configuration>
			</plugin>
			<plugin>
				<groupId>org.jacoco</groupId>
				<artifactId>jacoco-maven-plugin</artifactId>
				<version>0.7.1.201405082137</version>
				<executions>
					<execution>
						<id>pre-unittest</id>
						<goals>
							<goal>prepare-agent</goal>
						</goals>
						<configuration>
							<destFile>${project.build.directory}/jacocoUT.exec</destFile>
							<propertyName>jacocoUT</propertyName>
						</configuration>
					</execution>
					<execution>
						<id>pre-integrationtest</id>
						<goals>
							<goal>prepare-agent</goal>
						</goals>
						<configuration>
							<destFile>${project.build.directory}/jacocoIT.exec</destFile>
							<propertyName>jacocoIT</propertyName>
						</configuration>
					</execution>
				</executions>
			</plugin>
			<plugin>
				<groupId>com.mycila</groupId>
				<artifactId>license-maven-plugin</artifactId>
				<version>2.6</version>
				<configuration>
					<header>com/mycila/maven/plugin/license/templates/APACHE-2.txt</header>
					<properties>
						<owner>${project.organization.name}</owner>
						<email>${project.organization.url}</email>
						<failOnMissingHeader>true</failOnMissingHeader>
					</properties>
					<includes>
						<include>**/src/**</include>
						<include>**/*.xml</include>
					</includes>
					<excludes>
						<exclude>**/README</exclude>
						<exclude>**/src/test/resources/**</exclude>
						<exclude>**/src/main/resources/**</exclude>
						<!-- The following files were written by other authors -->
						<exclude>stratio-morphlines/stratio-commons-morphline/src/test/java/**/Collector.java</exclude>
						<exclude>**/src/test/java/**/TransientPositionTracker.java</exclude>
						<exclude>**/src/main/java/cue/lang/**</exclude>
					</excludes>
				</configuration>
				<executions>
					<execution>
						<goals>
							<goal>format</goal>
						</goals>
						<phase>process-resources</phase>
					</execution>
				</executions>
			</plugin>
			<plugin>
				<groupId>org.codehaus.mojo</groupId>
				<artifactId>findbugs-maven-plugin</artifactId>
				<configuration>
					<xmlOutput>true</xmlOutput>
					<!-- Optional directory to put findbugs xdoc xml report -->
					<xmlOutputDirectory>target/site</xmlOutputDirectory>
				</configuration>
			</plugin>
		</plugins>
	</build>

</project><|MERGE_RESOLUTION|>--- conflicted
+++ resolved
@@ -48,25 +48,15 @@
 		<datastax.version>2.0.2</datastax.version>
 		<elasticsearch.version>1.3.2</elasticsearch.version>
 		<tika.version>1.5</tika.version>
-<<<<<<< HEAD
 		<commons.lang3.version>3.3.2</commons.lang3.version> <!-- Watch Flume -->
-        <commons.io.version>2.1</commons.io.version>
-        <slf4j.version>1.7.7</slf4j.version>
-        <kite.version>0.16.0</kite.version>
-        <guava.version>17.0</guava.version>
-        <codahale.metrics.version>3.0.2</codahale.metrics.version> <!-- Watch Datastax Driver & Kite -->
-        <zookeeper.version>3.4.5</zookeeper.version> <!-- Watch Stratio Streaming -->
-        <typesafe.config.version>1.2.1</typesafe.config.version>
-        <spark.version>1.1.0</spark.version>
-=======
-		<commons.lang3.version>3.3.2</commons.lang3.version>
-		<commons.io.version>2.1</commons.io.version>
-		<slf4j.version>1.7.7</slf4j.version>
-		<kite.version>0.14.1</kite.version>
-		<!-- XXX: We need to use an old Guava. kite-morphlines (as of version 14) 
-			uses the deprecated com.google.common.io.Closeables.closeQuietly(Ljava/io/Closeable;)V -->
-		<guava.version>15.0</guava.version>
->>>>>>> 493e9b8f
+	        <commons.io.version>2.1</commons.io.version>
+	        <slf4j.version>1.7.7</slf4j.version>
+	        <kite.version>0.16.0</kite.version>
+	        <guava.version>17.0</guava.version>
+	        <codahale.metrics.version>3.0.2</codahale.metrics.version> <!-- Watch Datastax Driver & Kite -->
+	        <zookeeper.version>3.4.5</zookeeper.version> <!-- Watch Stratio Streaming -->
+	        <typesafe.config.version>1.2.1</typesafe.config.version>
+	        <spark.version>1.1.0</spark.version>
 	</properties>
 
 	<modules>
@@ -78,16 +68,6 @@
 		<module>stratio-ingestion-all</module>
 	</modules>
 
-<<<<<<< HEAD
-=======
-	<repositories>
-		<repository>
-			<id>cloudera-repo-releases</id>
-			<url>https://repository.cloudera.com/artifactory/repo/</url>
-		</repository>
-	</repositories>
-
->>>>>>> 493e9b8f
 	<dependencyManagement>
 		<dependencies>
 			<dependency>
@@ -148,7 +128,6 @@
 				<artifactId>commons-lang3</artifactId>
 				<version>${commons.lang3.version}</version>
 			</dependency>
-<<<<<<< HEAD
             <dependency>
                 <groupId>commons-io</groupId>
                 <artifactId>commons-io</artifactId>
@@ -197,54 +176,6 @@
                 <artifactId>zookeeper</artifactId>
                 <version>${zookeeper.version}</version>
             </dependency>
-=======
-			<dependency>
-				<groupId>commons-io</groupId>
-				<artifactId>commons-io</artifactId>
-				<version>${commons.io.version}</version>
-			</dependency>
-			<dependency>
-				<groupId>org.slf4j</groupId>
-				<artifactId>slf4j-api</artifactId>
-				<version>${slf4j.version}</version>
-			</dependency>
-			<dependency>
-				<groupId>com.google.guava</groupId>
-				<artifactId>guava</artifactId>
-				<version>${guava.version}</version>
-			</dependency>
-			<dependency>
-				<groupId>com.typesafe</groupId>
-				<artifactId>config</artifactId>
-				<version>1.2.1</version>
-			</dependency>
-
-			<!-- com.codahale.metrics are used by Cassandra Driver and Kite Morphlines, 
-				Here we harmonize the version used -->
-			<dependency>
-				<groupId>com.codahale.metrics</groupId>
-				<artifactId>metrics-core</artifactId>
-				<version>3.0.2</version>
-			</dependency>
-			<dependency>
-				<groupId>com.codahale.metrics</groupId>
-				<artifactId>metrics-healthchecks</artifactId>
-				<version>3.0.2</version>
-			</dependency>
-
-			<dependency>
-				<groupId>org.apache.hadoop</groupId>
-				<artifactId>hadoop-common</artifactId>
-				<version>2.2.0</version>
-			</dependency>
-
-			<!-- Use the same version as Stratio Streaming -->
-			<dependency>
-				<groupId>org.apache.zookeeper</groupId>
-				<artifactId>zookeeper</artifactId>
-				<version>3.4.5</version>
-			</dependency>
->>>>>>> 493e9b8f
 		</dependencies>
 	</dependencyManagement>
 
