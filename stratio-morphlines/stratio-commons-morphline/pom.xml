<?xml version="1.0" encoding="UTF-8"?>
<!--

    Copyright (C) 2014 Stratio (http://stratio.com)

    Licensed under the Apache License, Version 2.0 (the "License");
    you may not use this file except in compliance with the License.
    You may obtain a copy of the License at

            http://www.apache.org/licenses/LICENSE-2.0

    Unless required by applicable law or agreed to in writing, software
    distributed under the License is distributed on an "AS IS" BASIS,
    WITHOUT WARRANTIES OR CONDITIONS OF ANY KIND, either express or implied.
    See the License for the specific language governing permissions and
    limitations under the License.

-->
<!-- Copyright (C) 2014 Stratio (http://stratio.com) Licensed under the Apache 
	License, Version 2.0 (the "License"); you may not use this file except in 
	compliance with the License. You may obtain a copy of the License at http://www.apache.org/licenses/LICENSE-2.0 
	Unless required by applicable law or agreed to in writing, software distributed 
	under the License is distributed on an "AS IS" BASIS, WITHOUT WARRANTIES 
	OR CONDITIONS OF ANY KIND, either express or implied. See the License for 
	the specific language governing permissions and limitations under the License. -->
<project xmlns="http://maven.apache.org/POM/4.0.0" xmlns:xsi="http://www.w3.org/2001/XMLSchema-instance"
<<<<<<< HEAD
	xsi:schemaLocation="http://maven.apache.org/POM/4.0.0 http://maven.apache.org/xsd/maven-4.0.0.xsd">
	<parent>
		<artifactId>stratio-morphlines</artifactId>
		<groupId>com.stratio.ingestion</groupId>
		<version>0.3.1</version>
	</parent>
	<modelVersion>4.0.0</modelVersion>
=======
         xsi:schemaLocation="http://maven.apache.org/POM/4.0.0 http://maven.apache.org/xsd/maven-4.0.0.xsd">
    <parent>
        <artifactId>stratio-morphlines</artifactId>
        <groupId>com.stratio.ingestion</groupId>
        <version>0.4.0-SNAPSHOT</version>
    </parent>
    <modelVersion>4.0.0</modelVersion>
>>>>>>> fec0717c

    <artifactId>stratio-commons-morphline</artifactId>

    <dependencies>
        <dependency>
            <groupId>org.kitesdk</groupId>
            <artifactId>kite-morphlines-core</artifactId>
        </dependency>
        <dependency>
            <groupId>junit</groupId>
            <artifactId>junit</artifactId>
            <scope>test</scope>
        </dependency>
        <dependency>
            <groupId>org.easytesting</groupId>
            <artifactId>fest-assert</artifactId>
            <scope>test</scope>
        </dependency>
        <dependency>
            <groupId>commons-io</groupId>
            <artifactId>commons-io</artifactId>
        </dependency>
        <dependency>
            <groupId>org.apache.xmlbeans</groupId>
            <artifactId>xmlbeans-xpath</artifactId>
            <version>2.6.0</version>
            <exclusions>
                <exclusion>
                    <artifactId>saxon</artifactId>
                    <groupId>net.sf.saxon</groupId>
                </exclusion>
            </exclusions>
        </dependency>
        <dependency>
            <groupId>net.sf.saxon</groupId>
            <artifactId>Saxon-HE</artifactId>
            <version>9.5.1-5</version>
        </dependency>
        <dependency>
            <groupId>com.fasterxml.jackson.datatype</groupId>
            <artifactId>jackson-datatype-json-org</artifactId>
            <version>2.4.3</version>
        </dependency>
    </dependencies>

</project><|MERGE_RESOLUTION|>--- conflicted
+++ resolved
@@ -24,15 +24,6 @@
 	OR CONDITIONS OF ANY KIND, either express or implied. See the License for 
 	the specific language governing permissions and limitations under the License. -->
 <project xmlns="http://maven.apache.org/POM/4.0.0" xmlns:xsi="http://www.w3.org/2001/XMLSchema-instance"
-<<<<<<< HEAD
-	xsi:schemaLocation="http://maven.apache.org/POM/4.0.0 http://maven.apache.org/xsd/maven-4.0.0.xsd">
-	<parent>
-		<artifactId>stratio-morphlines</artifactId>
-		<groupId>com.stratio.ingestion</groupId>
-		<version>0.3.1</version>
-	</parent>
-	<modelVersion>4.0.0</modelVersion>
-=======
          xsi:schemaLocation="http://maven.apache.org/POM/4.0.0 http://maven.apache.org/xsd/maven-4.0.0.xsd">
     <parent>
         <artifactId>stratio-morphlines</artifactId>
@@ -40,7 +31,6 @@
         <version>0.4.0-SNAPSHOT</version>
     </parent>
     <modelVersion>4.0.0</modelVersion>
->>>>>>> fec0717c
 
     <artifactId>stratio-commons-morphline</artifactId>
 
