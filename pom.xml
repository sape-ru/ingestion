--- conflicted
+++ resolved
@@ -27,11 +27,7 @@
 
     <groupId>com.stratio.ingestion</groupId>
     <artifactId>stratio-ingestion-parent</artifactId>
-<<<<<<< HEAD
     <version>0.4.1-RC1-SNAPSHOT</version>
-=======
-    <version>0.5.0-SNAPSHOT</version>
->>>>>>> 7d8a7062
     <packaging>pom</packaging>
 
     <name>Stratio Ingestion</name>
