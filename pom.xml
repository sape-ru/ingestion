<!--

    Copyright (C) 2014 Stratio (http://stratio.com)

    Licensed under the Apache License, Version 2.0 (the "License");
    you may not use this file except in compliance with the License.
    You may obtain a copy of the License at

            http://www.apache.org/licenses/LICENSE-2.0

    Unless required by applicable law or agreed to in writing, software
    distributed under the License is distributed on an "AS IS" BASIS,
    WITHOUT WARRANTIES OR CONDITIONS OF ANY KIND, either express or implied.
    See the License for the specific language governing permissions and
    limitations under the License.

-->
<project xmlns="http://maven.apache.org/POM/4.0.0" xmlns:xsi="http://www.w3.org/2001/XMLSchema-instance"
<<<<<<< HEAD
         xsi:schemaLocation="http://maven.apache.org/POM/4.0.0 http://maven.apache.org/xsd/maven-4.0.0.xsd">
    <modelVersion>4.0.0</modelVersion>
=======
	xsi:schemaLocation="http://maven.apache.org/POM/4.0.0 http://maven.apache.org/xsd/maven-4.0.0.xsd">
	<modelVersion>4.0.0</modelVersion>

	<parent>
		<groupId>org.apache.flume</groupId>
		<artifactId>flume-parent</artifactId>
		<version>1.6.0-SNAPSHOT</version>
		<relativePath>./flume</relativePath>
	</parent>
>>>>>>> 1e31194b

    <groupId>com.stratio.ingestion</groupId>
    <artifactId>stratio-ingestion-parent</artifactId>
    <version>0.4.0-SNAPSHOT</version>
    <packaging>pom</packaging>

    <name>Stratio Ingestion</name>

    <organization>
        <name>Stratio</name>
        <url>http://stratio.com</url>
    </organization>
    <inceptionYear>2014</inceptionYear>

    <properties>
        <project.build.sourceEncoding>UTF-8</project.build.sourceEncoding>
        <project.reporting.outputEncoding>UTF-8</project.reporting.outputEncoding>

        <maven.compiler.source>1.6</maven.compiler.source>
        <maven.compiler.target>1.6</maven.compiler.target>
        <maven.compiler.encoding>UTF-8</maven.compiler.encoding>

        <flume.version>1.6.0-SNAPSHOT</flume.version>
        <streaming.api.version>0.6.2</streaming.api.version>
        <junit.version>4.11</junit.version>
        <mockito.version>1.10.8</mockito.version>
        <jackson.databind.version>2.4.4</jackson.databind.version>
        <datastax.version>2.1.2</datastax.version>
        <mongodb.version>2.12.4</mongodb.version>
        <tika.version>1.5</tika.version>
        <commons.lang3.version>3.3.2</commons.lang3.version>
        <!-- Watch Flume -->
        <hadoop.version>2.4.0</hadoop.version>
        <commons.io.version>2.1</commons.io.version>
        <slf4j.version>1.7.7</slf4j.version>
        <kite.version>0.17.0</kite.version>
        <guava.version>17.0</guava.version>
        <codahale.metrics.version>3.0.2</codahale.metrics.version>
        <!-- Watch Datastax Driver & Kite -->
        <zookeeper.version>3.4.6</zookeeper.version>
        <!-- Watch Stratio Streaming -->
        <typesafe.config.version>1.2.1</typesafe.config.version>
        <spark.version>1.1.0</spark.version>
        <quartz.version>2.2.1</quartz.version>
        <maxmind.version>0.3.3</maxmind.version>
        <jersey.core.version>1.18.3</jersey.core.version>
    </properties>

    <dependencyManagement>
        <dependencies>
            <!-- If ingestion version for a flume module is resolved you must add here the module -->
            <dependency>
                <groupId>com.stratio.streaming</groupId>
                <artifactId>streaming-api</artifactId>
                <version>${streaming.api.version}</version>
            </dependency>
            <dependency>
                <groupId>com.datastax.cassandra</groupId>
                <artifactId>cassandra-driver-core</artifactId>
                <version>${datastax.version}</version>
                <exclusions>
                    <exclusion>
                        <groupId>io.netty</groupId>
                        <artifactId>netty</artifactId>
                    </exclusion>
                </exclusions>
            </dependency>
            <dependency>
                <groupId>org.mongodb</groupId>
                <artifactId>mongo-java-driver</artifactId>
                <version>${mongodb.version}</version>
            </dependency>
            <dependency>
                <groupId>com.fasterxml.jackson.core</groupId>
                <artifactId>jackson-databind</artifactId>
                <version>${jackson.databind.version}</version>
            </dependency>
            <dependency>
                <groupId>junit</groupId>
                <artifactId>junit</artifactId>
                <version>${junit.version}</version>
                <scope>test</scope>
            </dependency>
            <dependency>
                <groupId>org.mockito</groupId>
                <artifactId>mockito-all</artifactId>
                <scope>test</scope>
                <version>${mockito.version}</version>
            </dependency>
            <dependency>
                <groupId>org.easytesting</groupId>
                <artifactId>fest-assert</artifactId>
                <version>1.4</version>
            </dependency>
            <dependency>
                <groupId>org.apache.commons</groupId>
                <artifactId>commons-lang3</artifactId>
                <version>${commons.lang3.version}</version>
            </dependency>
            <dependency>
                <groupId>commons-io</groupId>
                <artifactId>commons-io</artifactId>
                <version>${commons.io.version}</version>
            </dependency>
            <dependency>
                <groupId>org.slf4j</groupId>
                <artifactId>slf4j-api</artifactId>
                <version>${slf4j.version}</version>
            </dependency>
            <dependency>
                <groupId>com.google.guava</groupId>
                <artifactId>guava</artifactId>
                <version>${guava.version}</version>
            </dependency>
            <dependency>
                <groupId>com.typesafe</groupId>
                <artifactId>config</artifactId>
                <version>${typesafe.config.version}</version>
            </dependency>

            <!--
                com.codahale.metrics are used by Cassandra Driver and Kite Morphlines,
                Here we harmonize the version used
            -->
            <dependency>
                <groupId>com.codahale.metrics</groupId>
                <artifactId>metrics-core</artifactId>
                <version>${codahale.metrics.version}</version>
            </dependency>
            <dependency>
                <groupId>com.codahale.metrics</groupId>
                <artifactId>metrics-healthchecks</artifactId>
                <version>${codahale.metrics.version}</version>
            </dependency>

            <dependency>
                <groupId>org.apache.hadoop</groupId>
                <artifactId>hadoop-common</artifactId>
                <version>2.2.0</version>
            </dependency>

            <!-- Use the same version as Stratio Streaming -->
            <dependency>
                <groupId>org.apache.zookeeper</groupId>
                <artifactId>zookeeper</artifactId>
                <version>${zookeeper.version}</version>
            </dependency>

            <dependency>
                <groupId>com.sun.jersey</groupId>
                <artifactId>jersey-client</artifactId>
                <version>${jersey.core.version}</version>
            </dependency>
            <dependency>
                <groupId>org.quartz-scheduler</groupId>
                <artifactId>quartz</artifactId>
                <version>${quartz.version}</version>
            </dependency>
            <dependency>
                <groupId>com.maxmind.db</groupId>
                <artifactId>maxmind-db</artifactId>
                <version>${maxmind.version}</version>
            </dependency>

            <!-- Flume -->

        </dependencies>
    </dependencyManagement>

    <build>
        <pluginManagement>
            <plugins>
                <plugin>
                    <groupId>org.codehaus.mojo</groupId>
                    <artifactId>findbugs-maven-plugin</artifactId>
                    <version>2.5.4</version>
                    <configuration>
                        <effort>Max</effort>
                    </configuration>
                </plugin>
                <plugin>
                    <groupId>org.apache.maven.plugins</groupId>
                    <artifactId>maven-site-plugin</artifactId>
                    <version>3.4</version>
                    <configuration>
                        <skip>true</skip>
                    </configuration>
                </plugin>
            </plugins>
        </pluginManagement>
        <plugins>
            <plugin>
                <groupId>org.apache.maven.plugins</groupId>
                <artifactId>maven-surefire-plugin</artifactId>
                <version>2.17</version>
                <configuration>
                    <argLine>${jacocoUT} -XX:MaxPermSize=512m</argLine>
                    <includes>
                        <include>**/*Test.java</include>
                    </includes>
                    <excludes>
                        <exclude>**/*IT.java</exclude>
                    </excludes>
                    <skipTests>${skipUTs}</skipTests>
                </configuration>
            </plugin>
            <plugin>
                <groupId>org.apache.maven.plugins</groupId>
                <artifactId>maven-failsafe-plugin</artifactId>
                <version>2.17</version>
                <configuration>
                    <argLine>${jacocoIT}</argLine>
                    <includes>
                        <include>**/*IT.java</include>
                    </includes>
                    <excludes>
                        <exclude>**/*Test.java</exclude>
                    </excludes>
                    <skipTests>${skipITs}</skipTests>
                </configuration>
            </plugin>
            <plugin>
                <groupId>org.jacoco</groupId>
                <artifactId>jacoco-maven-plugin</artifactId>
                <version>0.7.1.201405082137</version>
                <executions>
                    <execution>
                        <id>pre-unittest</id>
                        <goals>
                            <goal>prepare-agent</goal>
                        </goals>
                        <configuration>
                            <destFile>${project.build.directory}/jacocoUT.exec</destFile>
                            <propertyName>jacocoUT</propertyName>
                        </configuration>
                    </execution>
                    <execution>
                        <id>pre-integrationtest</id>
                        <goals>
                            <goal>prepare-agent</goal>
                        </goals>
                        <configuration>
                            <destFile>${project.build.directory}/jacocoIT.exec</destFile>
                            <propertyName>jacocoIT</propertyName>
                        </configuration>
                    </execution>
                </executions>
            </plugin>
            <plugin>
                <groupId>com.mycila</groupId>
                <artifactId>license-maven-plugin</artifactId>
                <version>2.6</version>
                <configuration>
                    <header>com/mycila/maven/plugin/license/templates/APACHE-2.txt</header>
                    <properties>
                        <owner>${project.organization.name}</owner>
                        <email>${project.organization.url}</email>
                        <failOnMissingHeader>true</failOnMissingHeader>
                    </properties>
                    <includes>
                        <include>**/src/**</include>
                        <include>**/*.xml</include>
                    </includes>
                    <excludes>
                        <exclude>**/README</exclude>
                        <exclude>**/src/test/resources/**</exclude>
                        <exclude>**/src/main/resources/**</exclude>
                        <!-- The following files were written by other authors -->
                        <exclude>stratio-morphlines/stratio-commons-morphline/src/test/java/**/Collector.java</exclude>
                        <exclude>**/src/test/java/**/TransientPositionTracker.java</exclude>
                        <exclude>**/src/main/java/cue/lang/**</exclude>
                        <exclude>flume/**</exclude>
                    </excludes>
                </configuration>
                <executions>
                    <execution>
                        <goals>
                            <goal>format</goal>
                        </goals>
                        <phase>process-resources</phase>
                    </execution>
                </executions>
            </plugin>
            <plugin>
                <groupId>org.apache.rat</groupId>
                <artifactId>apache-rat-plugin</artifactId>
                <executions>
                    <execution>
                        <id>verify.rat</id>
                        <phase>none</phase>
                    </execution>
                </executions>
            </plugin>
        </plugins>
    </build>

    <profiles>
        <profile>
            <id>default</id>
            <activation>
                <activeByDefault>true</activeByDefault>
            </activation>
            <modules>
                <module>stratio-sources</module>
                <module>stratio-sinks</module>
                <module>stratio-morphlines</module>
                <module>stratio-serializers</module>
                <module>stratio-deserializers</module>
                <module>stratio-ingestion-dist</module>
                <module>doc</module>
            </modules>
            <!--<repositories>-->
            <!--<repository>-->
            <!--<id>maven-twttr</id>-->
            <!--<name>Twitter Public Maven Repo</name>-->
            <!--<url>http://maven.twttr.com</url>-->
            <!--</repository>-->
            <!--</repositories>-->
        </profile>
        <profile>
            <id>travis-test</id>
            <modules>
                <module>stratio-sources</module>
                <module>stratio-sinks</module>
                <module>stratio-morphlines</module>
                <module>stratio-serializers</module>
                <module>stratio-deserializers</module>
            </modules>
        </profile>
    </profiles>

</project><|MERGE_RESOLUTION|>--- conflicted
+++ resolved
@@ -16,20 +16,8 @@
 
 -->
 <project xmlns="http://maven.apache.org/POM/4.0.0" xmlns:xsi="http://www.w3.org/2001/XMLSchema-instance"
-<<<<<<< HEAD
          xsi:schemaLocation="http://maven.apache.org/POM/4.0.0 http://maven.apache.org/xsd/maven-4.0.0.xsd">
     <modelVersion>4.0.0</modelVersion>
-=======
-	xsi:schemaLocation="http://maven.apache.org/POM/4.0.0 http://maven.apache.org/xsd/maven-4.0.0.xsd">
-	<modelVersion>4.0.0</modelVersion>
-
-	<parent>
-		<groupId>org.apache.flume</groupId>
-		<artifactId>flume-parent</artifactId>
-		<version>1.6.0-SNAPSHOT</version>
-		<relativePath>./flume</relativePath>
-	</parent>
->>>>>>> 1e31194b
 
     <groupId>com.stratio.ingestion</groupId>
     <artifactId>stratio-ingestion-parent</artifactId>
@@ -194,8 +182,7 @@
                 <version>${maxmind.version}</version>
             </dependency>
 
-            <!-- Flume -->
-
+	
         </dependencies>
     </dependencyManagement>
 
@@ -341,13 +328,6 @@
                 <module>stratio-ingestion-dist</module>
                 <module>doc</module>
             </modules>
-            <!--<repositories>-->
-            <!--<repository>-->
-            <!--<id>maven-twttr</id>-->
-            <!--<name>Twitter Public Maven Repo</name>-->
-            <!--<url>http://maven.twttr.com</url>-->
-            <!--</repository>-->
-            <!--</repositories>-->
         </profile>
         <profile>
             <id>travis-test</id>
