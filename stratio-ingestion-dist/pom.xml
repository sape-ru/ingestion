--- conflicted
+++ resolved
@@ -27,10 +27,6 @@
         <groupId>com.stratio.ingestion</groupId>
         <version>0.4.0-SNAPSHOT</version>
     </parent>
-
-    <!--<modules>-->
-        <!--<module>..</module>-->
-    <!--</modules>-->
 
     <!-- Required here for unix-maven-plugin -->
     <name>Stratio Ingestion</name>
@@ -175,7 +171,6 @@
 
     </dependencies>
 
-<<<<<<< HEAD
     <profiles>
         <profile>
             <id>package</id>
@@ -236,71 +231,11 @@
                                     <to>/opt/sds/ingestion</to>
                                 </copyDirectory>
                             </assembly>
-=======
-	<build>
-		<plugins>
-            <plugin>
-                <artifactId>maven-assembly-plugin</artifactId>
-                <!-- XXX:
-                    Tried version 2.5.3 but it was missing JARs.
-                    See https://github.com/Stratio/flume-ingestion/issues/45
-                -->
-                <version>2.4.1</version>
-                <executions>
-                    <execution>
-                        <id>distro-assembly</id>
-                        <phase>package</phase>
-                        <goals>
-                            <goal>single</goal>
-                        </goals>
-                        <configuration>
-                            <descriptors>
-                                <descriptor>src/main/assembly/bin.xml</descriptor>
-                            </descriptors>
-                            <tarLongFileMode>gnu</tarLongFileMode>
-                            <finalName>stratio-ingestion-${project.version}</finalName>
->>>>>>> 1e31194b
                         </configuration>
-                    </execution>
-                </executions>
-            </plugin>
-            <plugin>
-                <groupId>com.stratio.mojo.unix</groupId>
-                <artifactId>unix-maven-plugin</artifactId>
-                <version>1.1.2</version>
-                <inherited>false</inherited>
-                <extensions>true</extensions>
-                <executions>
-                    <execution>
-                        <id>package-unix</id>
-                        <phase>package</phase>
-                        <goals>
-                            <goal>package-deb</goal>
-                            <goal>package-rpm</goal>
-                        </goals>
-                    </execution>
-                </executions>
-                <configuration>
-                    <contact>Stratio</contact>
-                    <contactEmail>ingestion@stratio.com</contactEmail>
-                    <deb>
-                        <section>devel</section>
-                    </deb>
-                    <rpm>
-                        <group>Development/System</group>
-                    </rpm>
-                    <assembly>
-                        <copyDirectory>
-                            <from>target/stratio-ingestion-${project.version}-bin/stratio-ingestion-${project.version}-bin</from>
-                            <to>/opt/sds/ingestion</to>
-                        </copyDirectory>
-                    </assembly>
-                </configuration>
-            </plugin>
-		</plugins>
-	</build>
-
-    <profiles>
+                    </plugin>
+                </plugins>
+            </build>
+        </profile>
         <profile>
             <id>default</id>
             <activation>
