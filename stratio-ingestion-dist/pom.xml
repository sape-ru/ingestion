<!--

    Copyright (C) 2014 Stratio (http://stratio.com)

    Licensed under the Apache License, Version 2.0 (the "License");
    you may not use this file except in compliance with the License.
    You may obtain a copy of the License at

            http://www.apache.org/licenses/LICENSE-2.0

    Unless required by applicable law or agreed to in writing, software
    distributed under the License is distributed on an "AS IS" BASIS,
    WITHOUT WARRANTIES OR CONDITIONS OF ANY KIND, either express or implied.
    See the License for the specific language governing permissions and
    limitations under the License.

-->
<project xmlns="http://maven.apache.org/POM/4.0.0" xmlns:xsi="http://www.w3.org/2001/XMLSchema-instance"
         xsi:schemaLocation="http://maven.apache.org/POM/4.0.0 http://maven.apache.org/xsd/maven-4.0.0.xsd">
    <modelVersion>4.0.0</modelVersion>

<<<<<<< HEAD
  <groupId>com.stratio.ingestion</groupId>
	<artifactId>stratio-ingestion</artifactId>
    <version>0.4.0-SNAPSHOT</version>
	<packaging>pom</packaging>
=======
    <groupId>com.stratio.ingestion</groupId>
    <artifactId>stratio-ingestion</artifactId>
    <version>0.4.0-SNAPSHOT</version>
    <packaging>pom</packaging>
>>>>>>> 9155f79e

    <modules>
        <module>../flume</module>
        <module>..</module>
    </modules>

    <!-- Required here for unix-maven-plugin -->
    <name>Stratio Ingestion</name>
    <description>An improved Apache Flume distribution with extra components</description>
    <licenses>
        <license>
            <name>Apache 2.0</name>
        </license>
    </licenses>

    <dependencies>
        <dependency>
            <groupId>org.kitesdk</groupId>
            <artifactId>kite-morphlines-all</artifactId>
            <version>0.17.0</version>
            <type>pom</type>
            <exclusions>
                <exclusion>
                    <groupId>com.fasterxml.jackson.core</groupId>
                    <artifactId>jackson-databind</artifactId>
                </exclusion>
            </exclusions>
        </dependency>
        <dependency>
            <groupId>org.apache.spark</groupId>
            <artifactId>spark-streaming-flume-sink_2.10</artifactId>
            <version>1.1.0</version>
        </dependency>
        <dependency>
            <groupId>org.apache.zookeeper</groupId>
            <artifactId>zookeeper</artifactId>
<<<<<<< HEAD
            <version>3.4.6</version>
        </dependency>
    </dependencies>

    <profiles>
        <profile>
            <id>package</id>
            <build>
                <plugins>
                    <plugin>
                        <artifactId>maven-assembly-plugin</artifactId>
                        <!-- XXX:
                            Tried version 2.5.3 but it was missing JARs.
                            See https://github.com/Stratio/flume-ingestion/issues/45
                        -->
                        <version>2.4.1</version>
                        <executions>
                            <execution>
                               <id>distro-assembly</id>
                                <phase>package</phase>
                                <goals>
                                    <goal>single</goal>
                                </goals>
                                <configuration>
                                    <descriptors>
                                        <descriptor>src/main/assembly/bin.xml</descriptor>
                                    </descriptors>
                                    <tarLongFileMode>gnu</tarLongFileMode>
                                    <finalName>stratio-ingestion-${project.version}</finalName>
                                </configuration>
                            </execution>
                        </executions>
                    </plugin>
                    <plugin>
                        <groupId>com.stratio.mojo.unix</groupId>
                        <artifactId>unix-maven-plugin</artifactId>
                        <version>1.0-alpha-9</version>
                        <inherited>false</inherited>
                        <extensions>true</extensions>
                        <executions>
                            <execution>
                                <id>package-unix</id>
                                <phase>package</phase>
                                <goals>
                                    <goal>package-deb</goal>
                                    <goal>package-rpm</goal>
                                </goals>
                            </execution>
                        </executions>
=======
            <version>3.4.5</version>
        </dependency>
    </dependencies>

    <build>
        <plugins>
            <plugin>
                <artifactId>maven-assembly-plugin</artifactId>
                <!-- XXX:
                    Tried version 2.5.3 but it was missing JARs.
                    See https://github.com/Stratio/flume-ingestion/issues/45
                -->
                <version>2.4.1</version>
                <executions>
                    <execution>
                        <id>distro-assembly</id>
                        <phase>package</phase>
                        <goals>
                            <goal>single</goal>
                        </goals>
>>>>>>> 9155f79e
                        <configuration>
                            <contact>Stratio</contact>
                            <contactEmail>ingestion@stratio.com</contactEmail>
                            <deb>
                                <section>devel</section>
                            </deb>
                            <rpm>
                                <group>Development/System</group>
                            </rpm>
                            <assembly>
                                <copyDirectory>
                                    <from>target/stratio-ingestion-${project.version}-bin/stratio-ingestion-${project.version}-bin</from>
                                    <to>/opt/sds/ingestion</to>
                                </copyDirectory>
                            </assembly>
                        </configuration>
<<<<<<< HEAD
                    </plugin>
                </plugins>
            </build>
        </profile>
=======
                    </execution>
                </executions>
            </plugin>
            <plugin>
                <groupId>com.stratio.mojo.unix</groupId>
                <artifactId>unix-maven-plugin</artifactId>
                <version>1.0-alpha-9</version>
                <inherited>false</inherited>
                <extensions>true</extensions>
                <executions>
                    <execution>
                        <id>package-unix</id>
                        <phase>package</phase>
                        <goals>
                            <goal>package-deb</goal>
                            <goal>package-rpm</goal>
                        </goals>
                    </execution>
                </executions>
                <configuration>
                    <contact>Stratio</contact>
                    <contactEmail>ingestion@stratio.com</contactEmail>
                    <deb>
                        <section>devel</section>
                    </deb>
                    <rpm>
                        <group>Development/System</group>
                    </rpm>
                    <assembly>
                        <copyDirectory>
                            <from>
                                target/stratio-ingestion-${project.version}-bin/stratio-ingestion-${project.version}-bin
                            </from>
                            <to>/opt/sds/ingestion</to>
                        </copyDirectory>
                    </assembly>
                </configuration>
            </plugin>
        </plugins>
    </build>

    <profiles>
>>>>>>> 9155f79e
        <profile>
            <id>default</id>
            <activation>
                <activeByDefault>true</activeByDefault>
            </activation>
            <properties>
                <assembly.baseDirectory>stratio-ingestion-${project.version}-bin/</assembly.baseDirectory>
            </properties>
        </profile>
    </profiles>

</project><|MERGE_RESOLUTION|>--- conflicted
+++ resolved
@@ -19,17 +19,10 @@
          xsi:schemaLocation="http://maven.apache.org/POM/4.0.0 http://maven.apache.org/xsd/maven-4.0.0.xsd">
     <modelVersion>4.0.0</modelVersion>
 
-<<<<<<< HEAD
-  <groupId>com.stratio.ingestion</groupId>
-	<artifactId>stratio-ingestion</artifactId>
-    <version>0.4.0-SNAPSHOT</version>
-	<packaging>pom</packaging>
-=======
     <groupId>com.stratio.ingestion</groupId>
     <artifactId>stratio-ingestion</artifactId>
     <version>0.4.0-SNAPSHOT</version>
     <packaging>pom</packaging>
->>>>>>> 9155f79e
 
     <modules>
         <module>../flume</module>
@@ -66,7 +59,6 @@
         <dependency>
             <groupId>org.apache.zookeeper</groupId>
             <artifactId>zookeeper</artifactId>
-<<<<<<< HEAD
             <version>3.4.6</version>
         </dependency>
     </dependencies>
@@ -116,28 +108,6 @@
                                 </goals>
                             </execution>
                         </executions>
-=======
-            <version>3.4.5</version>
-        </dependency>
-    </dependencies>
-
-    <build>
-        <plugins>
-            <plugin>
-                <artifactId>maven-assembly-plugin</artifactId>
-                <!-- XXX:
-                    Tried version 2.5.3 but it was missing JARs.
-                    See https://github.com/Stratio/flume-ingestion/issues/45
-                -->
-                <version>2.4.1</version>
-                <executions>
-                    <execution>
-                        <id>distro-assembly</id>
-                        <phase>package</phase>
-                        <goals>
-                            <goal>single</goal>
-                        </goals>
->>>>>>> 9155f79e
                         <configuration>
                             <contact>Stratio</contact>
                             <contactEmail>ingestion@stratio.com</contactEmail>
@@ -154,55 +124,10 @@
                                 </copyDirectory>
                             </assembly>
                         </configuration>
-<<<<<<< HEAD
                     </plugin>
                 </plugins>
             </build>
         </profile>
-=======
-                    </execution>
-                </executions>
-            </plugin>
-            <plugin>
-                <groupId>com.stratio.mojo.unix</groupId>
-                <artifactId>unix-maven-plugin</artifactId>
-                <version>1.0-alpha-9</version>
-                <inherited>false</inherited>
-                <extensions>true</extensions>
-                <executions>
-                    <execution>
-                        <id>package-unix</id>
-                        <phase>package</phase>
-                        <goals>
-                            <goal>package-deb</goal>
-                            <goal>package-rpm</goal>
-                        </goals>
-                    </execution>
-                </executions>
-                <configuration>
-                    <contact>Stratio</contact>
-                    <contactEmail>ingestion@stratio.com</contactEmail>
-                    <deb>
-                        <section>devel</section>
-                    </deb>
-                    <rpm>
-                        <group>Development/System</group>
-                    </rpm>
-                    <assembly>
-                        <copyDirectory>
-                            <from>
-                                target/stratio-ingestion-${project.version}-bin/stratio-ingestion-${project.version}-bin
-                            </from>
-                            <to>/opt/sds/ingestion</to>
-                        </copyDirectory>
-                    </assembly>
-                </configuration>
-            </plugin>
-        </plugins>
-    </build>
-
-    <profiles>
->>>>>>> 9155f79e
         <profile>
             <id>default</id>
             <activation>
