<!--

    Copyright (C) 2014 Stratio (http://stratio.com)

    Licensed under the Apache License, Version 2.0 (the "License");
    you may not use this file except in compliance with the License.
    You may obtain a copy of the License at

            http://www.apache.org/licenses/LICENSE-2.0

    Unless required by applicable law or agreed to in writing, software
    distributed under the License is distributed on an "AS IS" BASIS,
    WITHOUT WARRANTIES OR CONDITIONS OF ANY KIND, either express or implied.
    See the License for the specific language governing permissions and
    limitations under the License.

-->
<project xmlns="http://maven.apache.org/POM/4.0.0" xmlns:xsi="http://www.w3.org/2001/XMLSchema-instance"
	xsi:schemaLocation="http://maven.apache.org/POM/4.0.0 http://maven.apache.org/xsd/maven-4.0.0.xsd">
	<modelVersion>4.0.0</modelVersion>

  <groupId>com.stratio.ingestion</groupId>
	<artifactId>stratio-ingestion</artifactId>
<<<<<<< HEAD
  <version>0.3.1</version>
=======
  <version>0.4.0-SNAPSHOT</version>
>>>>>>> fec0717c
	<packaging>pom</packaging>

  <modules>
    <module>../flume</module>
    <module>..</module>
  </modules>

    <!-- Required here for unix-maven-plugin -->
    <name>Stratio Ingestion</name>
    <description>An improved Apache Flume distribution with extra components</description>
    <licenses>
        <license>
            <name>Apache 2.0</name>
        </license>
    </licenses>

    <dependencies>
        <dependency>
            <groupId>org.kitesdk</groupId>
            <artifactId>kite-morphlines-all</artifactId>
            <version>0.17.0</version>
            <type>pom</type>
        </dependency>
        <dependency>
            <groupId>org.apache.spark</groupId>
            <artifactId>spark-streaming-flume-sink_2.10</artifactId>
            <version>1.1.0</version>
        </dependency>
        <dependency>
            <groupId>org.apache.zookeeper</groupId>
            <artifactId>zookeeper</artifactId>
            <version>3.4.6</version>
        </dependency>
    </dependencies>

    <profiles>
        <profile>
            <id>package</id>
            <build>
                <plugins>
                    <plugin>
                        <artifactId>maven-assembly-plugin</artifactId>
                        <!-- XXX:
                            Tried version 2.5.3 but it was missing JARs.
                            See https://github.com/Stratio/flume-ingestion/issues/45
                        -->
                        <version>2.4.1</version>
                        <executions>
                            <execution>
                               <id>distro-assembly</id>
                                <phase>package</phase>
                                <goals>
                                    <goal>single</goal>
                                </goals>
                                <configuration>
                                    <descriptors>
                                        <descriptor>src/main/assembly/bin.xml</descriptor>
                                    </descriptors>
                                    <tarLongFileMode>gnu</tarLongFileMode>
                                    <finalName>stratio-ingestion-${project.version}</finalName>
                                </configuration>
                            </execution>
                        </executions>
                    </plugin>
                    <plugin>
                        <groupId>com.stratio.mojo.unix</groupId>
                        <artifactId>unix-maven-plugin</artifactId>
                        <version>1.0-alpha-9</version>
                        <inherited>false</inherited>
                        <extensions>true</extensions>
                        <executions>
                            <execution>
                                <id>package-unix</id>
                                <phase>package</phase>
                                <goals>
                                    <goal>package-deb</goal>
                                    <goal>package-rpm</goal>
                                </goals>
                            </execution>
                        </executions>
                        <configuration>
                            <contact>Stratio</contact>
                            <contactEmail>ingestion@stratio.com</contactEmail>
                            <deb>
                                <section>devel</section>
                            </deb>
                            <rpm>
                                <group>Development/System</group>
                            </rpm>
                            <assembly>
                                <copyDirectory>
                                    <from>target/stratio-ingestion-${project.version}-bin/stratio-ingestion-${project.version}-bin</from>
                                    <to>/opt/sds/ingestion</to>
                                </copyDirectory>
                            </assembly>
                        </configuration>
                    </plugin>
                </plugins>
            </build>
        </profile>
        <profile>
            <id>default</id>
            <activation>
                <activeByDefault>true</activeByDefault>
            </activation>
            <properties>
                <assembly.baseDirectory>stratio-ingestion-${project.version}-bin/</assembly.baseDirectory>
            </properties>
        </profile>
    </profiles>

</project><|MERGE_RESOLUTION|>--- conflicted
+++ resolved
@@ -21,11 +21,7 @@
 
   <groupId>com.stratio.ingestion</groupId>
 	<artifactId>stratio-ingestion</artifactId>
-<<<<<<< HEAD
-  <version>0.3.1</version>
-=======
-  <version>0.4.0-SNAPSHOT</version>
->>>>>>> fec0717c
+    <version>0.4.0-SNAPSHOT</version>
 	<packaging>pom</packaging>
 
   <modules>
