<!--

    Copyright (C) 2014 Stratio (http://stratio.com)

    Licensed under the Apache License, Version 2.0 (the "License");
    you may not use this file except in compliance with the License.
    You may obtain a copy of the License at

            http://www.apache.org/licenses/LICENSE-2.0

    Unless required by applicable law or agreed to in writing, software
    distributed under the License is distributed on an "AS IS" BASIS,
    WITHOUT WARRANTIES OR CONDITIONS OF ANY KIND, either express or implied.
    See the License for the specific language governing permissions and
    limitations under the License.

-->
<project xmlns="http://maven.apache.org/POM/4.0.0" xmlns:xsi="http://www.w3.org/2001/XMLSchema-instance"
         xsi:schemaLocation="http://maven.apache.org/POM/4.0.0 http://maven.apache.org/xsd/maven-4.0.0.xsd">
    <modelVersion>4.0.0</modelVersion>

    <parent>
        <groupId>com.stratio</groupId>
        <artifactId>parent</artifactId>
        <version>0.4.0</version>
    </parent>

    <groupId>com.stratio.ingestion</groupId>
    <artifactId>stratio-ingestion-parent</artifactId>
    <version>0.5.0-SNAPSHOT</version>
    <packaging>pom</packaging>

    <name>Stratio Ingestion</name>

    <organization>
        <name>Stratio</name>
        <url>http://stratio.com</url>
    </organization>
    <inceptionYear>2014</inceptionYear>

    <properties>
        <project.build.sourceEncoding>UTF-8</project.build.sourceEncoding>
        <project.reporting.outputEncoding>UTF-8</project.reporting.outputEncoding>

        <maven.compiler.source>1.7</maven.compiler.source>
        <maven.compiler.target>1.7</maven.compiler.target>
        <maven.compiler.encoding>UTF-8</maven.compiler.encoding>

        <flume.version>1.6.0</flume.version>
        <streaming.api.version>0.8.0</streaming.api.version>
        <junit.version>4.11</junit.version>
        <mockito.version>1.10.8</mockito.version>
        <jackson.databind.version>2.4.4</jackson.databind.version>
        <datastax.version>2.1.2</datastax.version>
        <mongodb.version>2.13.2</mongodb.version>
        <tika.version>1.5</tika.version>
        <commons.lang3.version>3.3.2</commons.lang3.version>
        <!-- Watch Flume -->
        <hadoop.version>2.4.0</hadoop.version>
        <commons.io.version>2.1</commons.io.version>
        <slf4j.version>1.7.7</slf4j.version>
        <kite.version>0.17.0</kite.version>
        <guava.version>17.0</guava.version>
        <codahale.metrics.version>3.0.2</codahale.metrics.version>
        <!-- Watch Datastax Driver & Kite -->
        <zookeeper.version>3.4.6</zookeeper.version>
        <!-- Watch Stratio Streaming -->
        <typesafe.config.version>1.2.1</typesafe.config.version>
        <quartz.version>2.2.1</quartz.version>
        <maxmind.version>0.3.3</maxmind.version>
        <jersey.core.version>1.18.3</jersey.core.version>
<<<<<<< HEAD
        <stratio.morphlines.version></stratio.morphlines.version>
        <sonar.coverage.exclusions>examples/**</sonar.coverage.exclusions>
=======
        <stratio.morphlines.version>0.1.0</stratio.morphlines.version>
>>>>>>> d37a4082
    </properties>

    <dependencyManagement>
        <dependencies>
            <!-- If ingestion version for a flume module is resolved you must add here the module -->
            <dependency>
                <groupId>com.stratio.streaming</groupId>
                <artifactId>streaming-api</artifactId>
                <version>${streaming.api.version}</version>
            </dependency>
            <dependency>
                <groupId>com.datastax.cassandra</groupId>
                <artifactId>cassandra-driver-core</artifactId>
                <version>${datastax.version}</version>
                <exclusions>
                    <exclusion>
                        <groupId>io.netty</groupId>
                        <artifactId>netty</artifactId>
                    </exclusion>
                </exclusions>
            </dependency>
            <dependency>
                <groupId>org.mongodb</groupId>
                <artifactId>mongo-java-driver</artifactId>
                <version>${mongodb.version}</version>
            </dependency>
            <dependency>
                <groupId>com.fasterxml.jackson.core</groupId>
                <artifactId>jackson-databind</artifactId>
                <version>${jackson.databind.version}</version>
            </dependency>
            <dependency>
                <groupId>junit</groupId>
                <artifactId>junit</artifactId>
                <version>${junit.version}</version>
                <scope>test</scope>
            </dependency>
            <dependency>
                <groupId>org.mockito</groupId>
                <artifactId>mockito-all</artifactId>
                <scope>test</scope>
                <version>${mockito.version}</version>
            </dependency>
            <dependency>
                <groupId>org.easytesting</groupId>
                <artifactId>fest-assert</artifactId>
                <version>1.4</version>
            </dependency>
            <dependency>
                <groupId>org.apache.commons</groupId>
                <artifactId>commons-lang3</artifactId>
                <version>${commons.lang3.version}</version>
            </dependency>
            <dependency>
                <groupId>commons-io</groupId>
                <artifactId>commons-io</artifactId>
                <version>${commons.io.version}</version>
            </dependency>
            <dependency>
                <groupId>org.slf4j</groupId>
                <artifactId>slf4j-api</artifactId>
                <version>${slf4j.version}</version>
            </dependency>
            <dependency>
                <groupId>com.google.guava</groupId>
                <artifactId>guava</artifactId>
                <version>${guava.version}</version>
            </dependency>
            <dependency>
                <groupId>com.typesafe</groupId>
                <artifactId>config</artifactId>
                <version>${typesafe.config.version}</version>
            </dependency>

            <!--
                com.codahale.metrics are used by Cassandra Driver and Kite Morphlines,
                Here we harmonize the version used
            -->
            <dependency>
                <groupId>com.codahale.metrics</groupId>
                <artifactId>metrics-core</artifactId>
                <version>${codahale.metrics.version}</version>
            </dependency>
            <dependency>
                <groupId>com.codahale.metrics</groupId>
                <artifactId>metrics-healthchecks</artifactId>
                <version>${codahale.metrics.version}</version>
            </dependency>

            <dependency>
                <groupId>org.apache.hadoop</groupId>
                <artifactId>hadoop-common</artifactId>
                <version>2.2.0</version>
            </dependency>

            <!-- Use the same version as Stratio Streaming -->
            <dependency>
                <groupId>org.apache.zookeeper</groupId>
                <artifactId>zookeeper</artifactId>
                <version>${zookeeper.version}</version>
            </dependency>

            <dependency>
                <groupId>com.sun.jersey</groupId>
                <artifactId>jersey-client</artifactId>
                <version>${jersey.core.version}</version>
            </dependency>
            <dependency>
                <groupId>org.quartz-scheduler</groupId>
                <artifactId>quartz</artifactId>
                <version>${quartz.version}</version>
            </dependency>
            <dependency>
                <groupId>com.maxmind.db</groupId>
                <artifactId>maxmind-db</artifactId>
                <version>${maxmind.version}</version>
            </dependency>

	
        </dependencies>
    </dependencyManagement>

    <build>
        <pluginManagement>
            <plugins>
                <plugin>
                    <groupId>org.codehaus.mojo</groupId>
                    <artifactId>findbugs-maven-plugin</artifactId>
                    <version>2.5.4</version>
                    <configuration>
                        <effort>Max</effort>
                    </configuration>
                </plugin>
                <plugin>
                    <groupId>org.apache.maven.plugins</groupId>
                    <artifactId>maven-site-plugin</artifactId>
                    <version>3.4</version>
                    <configuration>
                        <skip>true</skip>
                    </configuration>
                </plugin>
            </plugins>
        </pluginManagement>
        <plugins>
            <plugin>
                <groupId>org.apache.maven.plugins</groupId>
                <artifactId>maven-deploy-plugin</artifactId>
                <version>2.8.2</version>
                <configuration>
                    <skip>true</skip>
                </configuration>
            </plugin>
            <plugin>
                <groupId>org.apache.maven.plugins</groupId>
                <artifactId>maven-surefire-plugin</artifactId>
                <version>2.17</version>
                <configuration>
                    <argLine>${jacocoUT} -XX:MaxPermSize=512m</argLine>
                    <includes>
                        <include>**/*Test.java</include>
                    </includes>
                    <excludes>
                        <exclude>**/*IT.java</exclude>
                    </excludes>
                    <skipTests>${skipUTs}</skipTests>
                </configuration>
            </plugin>
            <plugin>
                <groupId>org.apache.maven.plugins</groupId>
                <artifactId>maven-failsafe-plugin</artifactId>
                <version>2.17</version>
                <configuration>
                    <argLine>${jacocoIT}</argLine>
                    <includes>
                        <include>**/*IT.java</include>
                    </includes>
                    <excludes>
                        <exclude>**/*Test.java</exclude>
                    </excludes>
                    <skipTests>${skipITs}</skipTests>
                </configuration>
            </plugin>
            <plugin>
                <groupId>org.jacoco</groupId>
                <artifactId>jacoco-maven-plugin</artifactId>
                <version>0.7.1.201405082137</version>
                <executions>
                    <execution>
                        <id>pre-unittest</id>
                        <goals>
                            <goal>prepare-agent</goal>
                        </goals>
                        <configuration>
                            <destFile>${project.build.directory}/jacocoUT.exec</destFile>
                            <propertyName>jacocoUT</propertyName>
                        </configuration>
                    </execution>
                    <execution>
                        <id>pre-integrationtest</id>
                        <goals>
                            <goal>prepare-agent</goal>
                        </goals>
                        <configuration>
                            <destFile>${project.build.directory}/jacocoIT.exec</destFile>
                            <propertyName>jacocoIT</propertyName>
                        </configuration>
                    </execution>
                </executions>
            </plugin>
            <plugin>
                <groupId>com.mycila</groupId>
                <artifactId>license-maven-plugin</artifactId>
                <version>2.6</version>
                <configuration>
                    <header>com/mycila/maven/plugin/license/templates/APACHE-2.txt</header>
                    <properties>
                        <owner>${project.organization.name}</owner>
                        <email>${project.organization.url}</email>
                        <failOnMissingHeader>true</failOnMissingHeader>
                    </properties>
                    <includes>
                        <include>**/src/**</include>
                        <include>**/*.xml</include>
                    </includes>
                    <excludes>
                        <exclude>**/README</exclude>
                        <exclude>**/src/test/resources/**</exclude>
                        <exclude>**/src/main/resources/**</exclude>
                        <!-- The following files were written by other authors -->
                        <exclude>**/src/test/java/**/TransientPositionTracker.java</exclude>
                        <exclude>**/src/main/java/cue/lang/**</exclude>
                        <exclude>flume/**</exclude>
                    </excludes>
                </configuration>
                <executions>
                    <execution>
                        <goals>
                            <goal>format</goal>
                        </goals>
                        <phase>process-resources</phase>
                    </execution>
                </executions>
            </plugin>
            <plugin>
                <groupId>org.apache.rat</groupId>
                <artifactId>apache-rat-plugin</artifactId>
                <executions>
                    <execution>
                        <id>verify.rat</id>
                        <phase>none</phase>
                    </execution>
                </executions>
            </plugin>
        </plugins>
    </build>

    <profiles>
        <profile>
            <id>default</id>
            <activation>
                <activeByDefault>true</activeByDefault>
            </activation>
            <modules>
                <module>stratio-sources</module>
                <module>stratio-sinks</module>
                <module>stratio-serializers</module>
                <module>stratio-deserializers</module>
                <module>stratio-ingestion-dist</module>
                <module>doc</module>
            </modules>
        </profile>
    </profiles>

</project><|MERGE_RESOLUTION|>--- conflicted
+++ resolved
@@ -69,12 +69,8 @@
         <quartz.version>2.2.1</quartz.version>
         <maxmind.version>0.3.3</maxmind.version>
         <jersey.core.version>1.18.3</jersey.core.version>
-<<<<<<< HEAD
-        <stratio.morphlines.version></stratio.morphlines.version>
         <sonar.coverage.exclusions>examples/**</sonar.coverage.exclusions>
-=======
         <stratio.morphlines.version>0.1.0</stratio.morphlines.version>
->>>>>>> d37a4082
     </properties>
 
     <dependencyManagement>
