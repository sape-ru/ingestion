--- conflicted
+++ resolved
@@ -22,11 +22,7 @@
     <parent>
         <artifactId>stratio-ingestion-parent</artifactId>
         <groupId>com.stratio.ingestion</groupId>
-<<<<<<< HEAD
-        <version>0.3.1</version>
-=======
         <version>0.4.0-SNAPSHOT</version>
->>>>>>> fec0717c
     </parent>
     <modelVersion>4.0.0</modelVersion>
 
