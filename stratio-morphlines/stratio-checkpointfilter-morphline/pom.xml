<?xml version="1.0" encoding="UTF-8"?>
<!--

    Copyright (C) 2014 Stratio (http://stratio.com)

    Licensed under the Apache License, Version 2.0 (the "License");
    you may not use this file except in compliance with the License.
    You may obtain a copy of the License at

            http://www.apache.org/licenses/LICENSE-2.0

    Unless required by applicable law or agreed to in writing, software
    distributed under the License is distributed on an "AS IS" BASIS,
    WITHOUT WARRANTIES OR CONDITIONS OF ANY KIND, either express or implied.
    See the License for the specific language governing permissions and
    limitations under the License.

-->
<project xmlns="http://maven.apache.org/POM/4.0.0"
         xmlns:xsi="http://www.w3.org/2001/XMLSchema-instance"
         xsi:schemaLocation="http://maven.apache.org/POM/4.0.0 http://maven.apache.org/xsd/maven-4.0.0.xsd">
    <parent>
        <groupId>com.stratio.ingestion</groupId>
        <artifactId>stratio-morphlines</artifactId>
<<<<<<< HEAD
        <version>0.4.0-SNAPSHOT</version>
=======
        <version>0.3.1</version>
>>>>>>> d718dbf5
    </parent>
    <modelVersion>4.0.0</modelVersion>

    <artifactId>stratio-checkpointfilter-morphline</artifactId>

    <packaging>jar</packaging>

    <name>Stratio Checkpoint Filter morphline</name>

    <dependencies>
        <dependency>
            <groupId>org.apache.flume</groupId>
            <artifactId>flume-ng-core</artifactId>
            <scope>provided</scope>
        </dependency>
        <dependency>
            <groupId>org.kitesdk</groupId>
            <artifactId>kite-morphlines-core</artifactId>
        </dependency>
        <dependency>
            <groupId>org.mongodb</groupId>
            <artifactId>mongo-java-driver</artifactId>
        </dependency>

        <!-- test dependencies-->
        <dependency>
            <groupId>junit</groupId>
            <artifactId>junit</artifactId>
            <scope>test</scope>
        </dependency>
        <dependency>
            <groupId>org.mockito</groupId>
            <artifactId>mockito-all</artifactId>
            <scope>test</scope>
        </dependency>
        <dependency>
            <groupId>org.easytesting</groupId>
            <artifactId>fest-assert</artifactId>
            <scope>test</scope>
        </dependency>
    </dependencies>
</project><|MERGE_RESOLUTION|>--- conflicted
+++ resolved
@@ -22,11 +22,7 @@
     <parent>
         <groupId>com.stratio.ingestion</groupId>
         <artifactId>stratio-morphlines</artifactId>
-<<<<<<< HEAD
-        <version>0.4.0-SNAPSHOT</version>
-=======
         <version>0.3.1</version>
->>>>>>> d718dbf5
     </parent>
     <modelVersion>4.0.0</modelVersion>
 
